--- conflicted
+++ resolved
@@ -11,11 +11,6 @@
  * @type import('hardhat/config').HardhatUserConfig
  */
 module.exports = {
-<<<<<<< HEAD
-=======
-
-//****************** Deploy the contract to selected network **************
->>>>>>> 4b8cdc60
   // networks: {
   //   goerli: {
   //     url: `https://eth-goerli.alchemyapi.io/v2/${ALCHEMY_API_KEY}`,
